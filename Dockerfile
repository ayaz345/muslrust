--- conflicted
+++ resolved
@@ -35,17 +35,12 @@
 
 # Install rust using rustup
 ARG CHANNEL="nightly"
-<<<<<<< HEAD
 ENV RUSTUP_VERSION="1.20.2" \
     RUST_ARCH="x86_64-unknown-linux-gnu"
 RUN curl "https://static.rust-lang.org/rustup/archive/${RUSTUP_VERSION}/${RUST_ARCH}/rustup-init" -o rustup-init && \
     chmod +x rustup-init && \
-    ./rustup-init -y --default-toolchain ${CHANNEL} && \
+    ./rustup-init -y --default-toolchain ${CHANNEL} --profile minimal && \
     rm rustup-init && \
-=======
-RUN curl https://sh.rustup.rs -sSf | \
-    sh -s -- -y --default-toolchain ${CHANNEL} --profile minimal && \
->>>>>>> ce257c92
     ~/.cargo/bin/rustup target add x86_64-unknown-linux-musl && \
     echo "[build]\ntarget = \"x86_64-unknown-linux-musl\"" > ~/.cargo/config
 
